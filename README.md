[![OnlineStats](http://pkg.julialang.org/badges/OnlineStats_0.4.svg)](http://pkg.julialang.org/?pkg=OnlineStats&ver=0.4)
[![Build Status](https://travis-ci.org/joshday/OnlineStats.jl.svg)](https://travis-ci.org/joshday/OnlineStats.jl)
[![Build status](https://ci.appveyor.com/api/projects/status/x2t1ey2sgbmow1a4/branch/master?svg=true)](https://ci.appveyor.com/project/joshday/onlinestats-jl/branch/master)
[![codecov.io](http://codecov.io/github/joshday/OnlineStats.jl/coverage.svg?branch=josh)](http://codecov.io/github/joshday/OnlineStats.jl?branch=josh)


# OnlineStats

**Online algorithms for statistics.**

**OnlineStats** is a Julia package which provides online algorithms for statistical models.  Online algorithms are well suited for streaming data or when data is too large to hold in memory.  Observations are processed one at a time and all **algorithms use O(1) memory**.


# Overview

### Every OnlineStat is a Type

There are two ways of creating an OnlineStat:

1. Create "empty" object and add data
2. Create object with data

```julia
o = Mean()
fit!(o, y)

o = Mean(y)
```

### All OnlineStats can be updated

*Note*: `fit!(o, y)` is a cleaner way to write `for yi in y; fit!(o, yi); end`

```julia
y1 = randn(100)
y2 = randn(100)

o = Variance()
fit!(o, y1)
fit!(o, y2)
nobs(o) # number of observations == 200
```



### New data can be weighted differently

```julia
o = Mean(EqualWeight())
o2 = Variance(y, ExponentialWeight(.1))
o3 = QuantileMM(y, LearningRate(.6))
```

- `EqualWeight()`
    - All observations are weighted equally.  Weight at update `t` is `1 / t`.

<<<<<<< HEAD
- `BoundedExponentialWeight(minstep::Float64)`, `BoundedExponentialWeight(lookback::Int)`
    - use equal weight until weights reach `minstep = 2 / (lookback + 1)`, then hold constant.  Weight at update `t` is `max(minstep, 1 / t)`.

- `ExponentialWeight(λ::Float64)`, `ExponentialWeight(lookback::Int)`
    - Weight at each update is `λ = 2 / (lookback + 1)`
=======
- `BoundedExponentialWeight(minstep::Real)`, `BoundedExponentialWeight(lookback::Integer)`
    -Uuse equal weight until weights reach `minstep = 2 / (lookback + 1)`, then hold constant.  Weight at update `t` is `max(minstep, 1 / t)`.

- `ExponentialWeight(λ::Real)`, `ExponentialWeight(lookback::Integer)`
    - True exponential weighting.  Each update weight is constant `λ = 2 / (lookback + 1)`
>>>>>>> 6eebab12

- `LearningRate(r)`
    - `r` should be in (0.5, 1].
    - For stochastic approximation methods.  Weight at update `t` is `1 / t^r`.

### OnlineStats share a common interface

- `value(o)`
    - the associated value of an OnlineStat
- `nobs(o)`
    - the number of observations seen


# Advanced Usage

### New data can be updated in batches

Batch updates have an effect on convergence for stochastic approximation methods.
```julia
y = randn(1000)
o = QuantileMM(tau = [.25, .75])  # Online MM algorithm for quantiles
fit!(o, y, 10)  # update in batches of size 10
```<|MERGE_RESOLUTION|>--- conflicted
+++ resolved
@@ -54,19 +54,11 @@
 - `EqualWeight()`
     - All observations are weighted equally.  Weight at update `t` is `1 / t`.
 
-<<<<<<< HEAD
-- `BoundedExponentialWeight(minstep::Float64)`, `BoundedExponentialWeight(lookback::Int)`
-    - use equal weight until weights reach `minstep = 2 / (lookback + 1)`, then hold constant.  Weight at update `t` is `max(minstep, 1 / t)`.
-
-- `ExponentialWeight(λ::Float64)`, `ExponentialWeight(lookback::Int)`
-    - Weight at each update is `λ = 2 / (lookback + 1)`
-=======
 - `BoundedExponentialWeight(minstep::Real)`, `BoundedExponentialWeight(lookback::Integer)`
     -Uuse equal weight until weights reach `minstep = 2 / (lookback + 1)`, then hold constant.  Weight at update `t` is `max(minstep, 1 / t)`.
 
 - `ExponentialWeight(λ::Real)`, `ExponentialWeight(lookback::Integer)`
     - True exponential weighting.  Each update weight is constant `λ = 2 / (lookback + 1)`
->>>>>>> 6eebab12
 
 - `LearningRate(r)`
     - `r` should be in (0.5, 1].
