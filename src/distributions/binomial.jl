#------------------------------------------------------# Type and Constructors
type FitBinomial{W <: Weighting} <: ScalarStat
    d::Binomial
    n::Int64
    weighting::W
end

function onlinefit{T <: Integer}(::Type{Binomial},
                                 y::Vector{T},
                                 wgt::Weighting = default(Weighting);
                                 n = 1) # n = number of independent Bernoulli trials
    o = FitBinomial(wgt, n = n)
    update!(o, y)
    o
end

FitBinomial{T <: Integer}(y::Vector{T}, wgt::Weighting = default(Weighting); n = 1) =
    onlinefit(Binomial, y, wgt, n = n)

<<<<<<< HEAD
FitBinomial(wgt::Weighting = default(Weighting); n = 1) =
    FitBinomial(Binomial(n, 0), 0., 0, wgt)
=======
FitBinomial(wgt::Weighting = DEFAULT_WEIGHTING; n = 1) =
    FitBinomial(Binomial(n, 0), 0, wgt)
>>>>>>> 77c88fbc


#-----------------------------------------------------------------------# state
statenames(o::FitBinomial) = [:n, :p, :nobs]

state(o::FitBinomial) = [o.d.n, o.d.p, obj.n]


#---------------------------------------------------------------------# update!
function update!(o::FitBinomial, y::Integer)
    λ = weight(o)
    p = smooth(o.d.p, @compat(Float64(y / o.d.n)), λ)
    o.d = Binomial(o.d.n, p)
    o.n += 1
    return
end


#-----------------------------------------------------------------------# Base
function Base.copy(obj::FitBinomial)
    FitBinomial(o.d, obj.n, obj.weighting)
end<|MERGE_RESOLUTION|>--- conflicted
+++ resolved
@@ -17,13 +17,8 @@
 FitBinomial{T <: Integer}(y::Vector{T}, wgt::Weighting = default(Weighting); n = 1) =
     onlinefit(Binomial, y, wgt, n = n)
 
-<<<<<<< HEAD
 FitBinomial(wgt::Weighting = default(Weighting); n = 1) =
-    FitBinomial(Binomial(n, 0), 0., 0, wgt)
-=======
-FitBinomial(wgt::Weighting = DEFAULT_WEIGHTING; n = 1) =
     FitBinomial(Binomial(n, 0), 0, wgt)
->>>>>>> 77c88fbc
 
 
 #-----------------------------------------------------------------------# state
