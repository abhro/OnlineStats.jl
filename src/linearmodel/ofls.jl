
# implements the online flexible least squares algorithm... modeled on Montana et al (2009):
#   "Flexible least squares for temporal data mining and statistical arbitrage"

# Our cost function: Cₜ(βₜ; μ) = (yₜ - xₜ'βₜ)² + μ ‖Δβₜ‖²
#   Below we use Vω = μ⁻¹Iₚ  along with a nicer to use relationship: μ = (1 - δ) / δ
#   We accept 0 <= δ <= 1 as a constructor argument which controls the weighting of new observations
#   δ close to 0 corresponds to large μ, which means the parameter vector β changes slowly
#   δ close to 1 corresponds to small μ, which means the parameter vector β changes quickly


# TODO: allow for time-varying Vω???
#  to accomplish... lets represent Vω as a vector of Variance's (i.e. the diagonal of Vω)

#-------------------------------------------------------# Type and Constructors

type OnlineFLS <: OnlineStat
	p::Int  		# number of independent vars
	Vω::MatF    # pxp (const) covariance matrix of Δβₜ
	# Vω::Vector{Variance}
	Vε::Variance     # variance of error term
	yvar::Variance   # used for normalization
	xvars::Vector{Variance}  # used for normalization
	# weighting::W  # weighting scheme for Variances... algo convergence is dictated by Vω

	n::Int
	β::VecF 		# the current estimate in: yₜ = Xₜβₜ + εₜ

	# these are needed to update β
	R::MatF     # pxp matrix
	q::Float64  # called Q in paper
	K::VecF     # px1 vector (equivalent to Kalman gain)

	yhat::Float64  #most recent estimate of y

	function OnlineFLS(p::Int, δ::Float64, wgt::Weighting = default(Weighting))

		# calculate the covariance matrix Vω from the smoothing parameter δ
		@assert δ > 0. && δ <= 1.
		μ = (1. - δ) / δ
		Vω = eye(p) / μ

		Vε = Variance(wgt)
<<<<<<< HEAD

=======
>>>>>>> e66e9963
		yvar = Variance(wgt)
		xvars = [Variance(wgt) for i in 1:p]

		# create and init the object
		o = new(p, Vω, Vε, yvar, xvars)
		empty!(o)
		o
	end
end


function OnlineFLS(y::Float64, x::VecF, δ::Float64, wgt::Weighting = default(Weighting))
	p = length(x)
	o = OnlineFLS(p, δ, wgt)
	update!(o, y, x)
	o
end

function OnlineFLS(y::VecF, X::MatF, δ::Float64, wgt::Weighting = default(Weighting))
	p = size(X,2)
	o = OnlineFLS(p, δ, wgt)
	update!(o, y, X)
	o
end

#-----------------------------------------------------------------------# state

nonzerostd(x) = if0then1(std(x))

# state vars: [normalizedBeta, rawBeta, Variance(y), Variance(x), std(ε), mostRecentEstimateOfY, nobs]
statenames(o::OnlineFLS) = [:βn, :β, :yvar, :xvars, :σε, :yhat, :nobs]
state(o::OnlineFLS) = Any[o.β, (o.β * std(o.yvar) ./ map(nonzerostd, o.xvars)), o.yvar, o.xvars, std(o.Vε), o.yhat, nobs(o)]

βn(o::OnlineFLS) = o.β
Base.beta(o::OnlineFLS) = o.β

#---------------------------------------------------------------------# update!


# NOTE: assumes X mat is (T x p), where T is the number of observations
# TODO: optimize
function update!(o::OnlineFLS, y::VecF, X::MatF)
	@assert length(y) == size(X,1)
	for i in length(y)
		update!(o, y[i], vec(X[i,:]))
	end
end

function update!(o::OnlineFLS, y::Float64, x::VecF)

	# normalize y and x
	y = normalize!(o.yvar, y)
	x = normalize!(o.xvars, x)

	# calc error and update error variance
	yhat = dot(x, o.β)
	ε = y - yhat
	update!(o.Vε, ε)

	# update sufficient stats to get the Kalman gain
	o.R += o.Vω - (o.q * o.K) * o.K'
	Rx = o.R * x
	o.q = dot(x, Rx) + var(o.Vε)
	o.K = Rx / if0then1(o.q)

	# @LOG ε var(o.Vε)
	# @LOG diag(o.R)
	# @LOG Rx
	# @LOG o.q
	# @LOG o.K

	# update β
	o.β += o.K * ε

	@DEBUG o.β

	# save the denormalized estimate of y
	o.yhat = denormalize(o.yvar, yhat)

	o.n += 1
	return

end

# NOTE: keeps consistent p... just resets state
function Base.empty!(o::OnlineFLS)
	p = o.p
	empty!(o.Vε)
	o.n = 0
	o.β = zeros(p)

	# since Rₜ = Pₜ₋₁ + Vω, initialize with Vω
	o.R = copy(o.Vω)

	o.q = 0.
	o.K = zeros(p)
	o.yhat = 0.
end

function Base.merge!(o1::OnlineFLS, o2::OnlineFLS)
	error("Merging undefined for FLS")
end


function StatsBase.coef(o::OnlineFLS)
	# TODO
end

function StatsBase.coeftable(o::OnlineFLS)
	# TODO
end

function StatsBase.confint(o::OnlineFLS, level::Float64 = 0.95)
	# TODO
end

# predicts yₜ for a given xₜ
function StatsBase.predict(o::OnlineFLS, x::VecF)
	denormalize(o.yvar, dot(o.β, normalize(o.xvars, x)))
end

# NOTE: uses most recent estimate of βₜ to predict the whole matrix
function StatsBase.predict(o::OnlineFLS, X::MatF)
	n = size(X,1)
	pred = zeros(n)
	for i in 1:n
		pred[i] = StatsBase.predict(o, vec(X[i,:]))
	end
	pred
end



<|MERGE_RESOLUTION|>--- conflicted
+++ resolved
@@ -41,10 +41,7 @@
 		Vω = eye(p) / μ
 
 		Vε = Variance(wgt)
-<<<<<<< HEAD
 
-=======
->>>>>>> e66e9963
 		yvar = Variance(wgt)
 		xvars = [Variance(wgt) for i in 1:p]
 
