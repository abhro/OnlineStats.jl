--- conflicted
+++ resolved
@@ -1,19 +1,10 @@
-<<<<<<< HEAD
 export Var
-
 
 
 #-----------------------------------------------------------------------------#
 #-------------------------------------------------------# Type and Constructors
-# type Var <: UnivariateOnlineStat
-type Var{W<:Weighting} <: OnlineStat  # NOTE: i'm assuming we can remove the parameter from OnlineStat, but it may be required for a reason I don't understand
-    # mean::Float64
+type Var{W<:Weighting} <: ScalarOnlineStat
     mean::Mean{W}
-=======
-#-------------------------------------------------------# Type and Constructors
-type Var <: ScalarOnlineStat
-    mean::Float64
->>>>>>> 44e990a3
     var::Float64    # BIASED variance (makes for easier update)
     n::Int64
     weighting::W
@@ -56,7 +47,6 @@
 
 
 #---------------------------------------------------------------------# update!
-<<<<<<< HEAD
 # function update!{T <: Real}(obj::Var, y::Vector{T})
 #     var2 = Var(y)
 #     n1 = obj.n
@@ -130,36 +120,9 @@
 state(obj::Var) = var(obj)
 
 #-----------------------------------------------------------------------------#
-=======
-function update!{T <: Real}(obj::Var, y::Vector{T})
-    var2 = Var(y) # to get unbiased variance
-    n1 = obj.n
-    n2 = var2.n
-    n = n1 + n2
-    μ1 = obj.mean
-    μ2 = mean(y)
-    δ = μ2 - μ1
-    γ = n2 / n
-
-    obj.mean += γ * δ
-
-    obj.var += γ * (var2.var - obj.var) + γ * (1 - γ) * δ ^ 2
-
-    obj.n = n
-end
-
-function update!{T <: Real}(obj::Var, y::T)
-    δ = y - obj.mean
-    obj.n += 1
-    obj.var = ((obj.n - 1) / obj.n) * obj.var + δ ^ 2 / obj.n
-end
-
-
->>>>>>> 44e990a3
 #------------------------------------------------------------------------# Base
 Base.mean(obj::Var) = obj.mean
 
-<<<<<<< HEAD
 # NOTE: previous version isn't safe for n < 2
 # Base.var(obj::Var) = return obj.var * (obj.n / (obj.n - 1))
 Base.var(obj::Var) = (n = nobs(obj); (n < 2 ? 0. : obj.var * n / (n - 1)))
@@ -218,23 +181,3 @@
     @printf(io, " * N:        %d\n", nobs(obj))
     return
 end
-=======
-function Base.merge!(a::Var, b::Var)
-    n1 = a.n
-    n2 = b.n
-    n = n1 + n2
-    μ1 = a.mean
-    μ2 = b.mean
-    δ = μ2 - μ1
-    γ = n2 / n
-
-    a.mean += γ * δ
-
-    if n2 > 1
-        a.var += γ * (b.var - a.var) + γ * (1 - γ) * δ^2
-    else
-        a.var = (n1 / n) * a.var + (y[1] - μ1) * (y[1] - b.mean) /n
-    end
-    a.n = n
-end
->>>>>>> 44e990a3
