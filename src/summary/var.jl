--- conflicted
+++ resolved
@@ -3,27 +3,12 @@
 
 #-----------------------------------------------------------------------------#
 #-------------------------------------------------------# Type and Constructors
-<<<<<<< HEAD
-type Var{W<:Weighting} <: ScalarOnlineStat
+type Var{W<:Weighting} <: ScalarStat
     mean::Mean{W}
-=======
-type Var <: ScalarStat
-    mean::Float64
->>>>>>> d99b2616
     var::Float64    # BIASED variance (makes for easier update)
     n::Int64
     weighting::W
 end
-
-# NOTE: if y was empty, mean(y) == NaN... probably don't want that
-# function Var{T <: Real}(y::Vector{T})
-#     n = length(y)
-#     if n > 1
-#         Var(mean(y), var(y) * ((n -1) / n), length(y))
-#     else
-#         Var(mean(y), 0.0, 1)
-#     end
-# end
 
 const DEFAULT_WEIGHTING = EqualWeighting()
 
@@ -32,12 +17,6 @@
     update!(obj, y)  # apply the weighting scheme, as opposed to initializing with classic variance
     obj
 end
-
-# Var{T <: Real}(y::T) = Var([y])
-
-# NOTE: you don't need the parametric method signature here if you're not using the type T in the method
-# NOTE: since you're implicitly converting to a Float64 anyway, you might as well expect that and force the call to convert immediately... it's clearer
-# Var(y::Float64, wgt::Weighting = DEFAULT_WEIGHTING) = Var(y, 0., 1, wgt)
 
 # pass to vector constructor
 Var(y::Float64, wgt::Weighting = DEFAULT_WEIGHTING) = Var([y], wgt)
@@ -51,29 +30,6 @@
 
 
 #---------------------------------------------------------------------# update!
-# function update!{T <: Real}(obj::Var, y::Vector{T})
-#     var2 = Var(y)
-#     n1 = obj.n
-#     n2 = var2.n
-#     n = n1 + n2
-#     μ1 = obj.mean
-#     μ2 = var2.mean
-#     δ = μ2 - μ1
-#     γ = n2 / n
-
-#     obj.mean += γ * δ
-
-#     if n2 > 1
-#         obj.var += γ * (var2.var - obj.var) + γ * (1 - γ) * δ^2
-#     else
-#         obj.var = (n1 / n) * obj.var + (y[1] - μ1) * (y[1] - obj.mean) /n
-#     end
-#     obj.n = n
-# end
-
-# function update!{T <: Real}(obj::Var, y::T)
-#     update!(obj, [y])
-# end
 
 
 # NOTE: does this seem cleaner to you?  I don't think it's (much) slower in the vector case, but the singleton case *should* be faster... but i haven't tested at all
@@ -97,38 +53,14 @@
 
 
 
-# # NOTE: a test... 
-# reload("/home/tom/.julia/v0.4/OnlineStats.jl/src/OnlineStats.jl")
-# y = randn(1000000) + collect(1:1000000)/1000000;
-
-# # test equal weighting
-# v = OnlineStats.Var()
-# means1 = Float64[(OnlineStats.update!(v,x); mean(v)) for x in y]
-# empty!(v)
-# vars1 = Float64[(OnlineStats.update!(v,x); var(v)) for x in y]
-
-# # test exponential weighting
-# v = OnlineStats.Var(OnlineStats.ExponentialWeighting(100))
-# means2 = Float64[(OnlineStats.update!(v,x); mean(v)) for x in y]
-# empty!(v)
-# vars2 = Float64[(OnlineStats.update!(v,x); var(v)) for x in y]
-
-
-
-
 #-----------------------------------------------------------------------------#
 #-----------------------------------------------------------------------# state
-# NOTE: i'm a little confused why you create a dataframe at all here... it's it always 1 row? wouldn't a tuple or something be more appropriate?  i'm not sure i see how state() is used...
-# state(obj::Var) = DataFrame(variable = :σ², value = var(obj), n = nobs(obj))
 
 state(obj::Var) = var(obj)
 
 #-----------------------------------------------------------------------------#
 #------------------------------------------------------------------------# Base
 Base.mean(obj::Var) = obj.mean
-
-# NOTE: previous version isn't safe for n < 2
-# Base.var(obj::Var) = return obj.var * (obj.n / (obj.n - 1))
 Base.var(obj::Var) = (n = nobs(obj); (n < 2 ? 0. : obj.var * n / (n - 1)))
 
 Base.copy(obj::Var) = Var(obj.mean, obj.var, obj.n, obj.weighting)
@@ -142,46 +74,6 @@
 end
 
 # function Base.merge(a::Var, b::Var)
-#     n1 = a.n
-#     n2 = b.n
-#     n = n1 + n2
-#     μ1 = a.mean
-#     μ2 = b.mean
-#     δ = μ2 - μ1
-#     γ = n2 / n
-
-#     m = a.mean + γ * δ
-#     if n2 > 1
-#         v = a.var + γ * (b.var - a.var) + γ * (1 - γ) * δ^2
-#     else
-#         v = (n1 / n) * a.var + (y[1] - μ1) * (y[1] - b.mean) /n
-#     end
-#     Var(m, v, n)
 # end
 
-# function Base.merge!(a::Var, b::Var)
-#     n1 = a.n
-#     n2 = b.n
-#     n = n1 + n2
-#     μ1 = a.mean
-#     μ2 = b.mean
-#     δ = μ2 - μ1
-#     γ = n2 / n
 
-#     a.mean += γ * δ
-
-#     if n2 > 1
-#         a.var += γ * (b.var - a.var) + γ * (1 - γ) * δ^2
-#     else
-#         a.var = (n1 / n) * a.var + (y[1] - μ1) * (y[1] - b.mean) /n
-#     end
-#     a.n = n
-# end
-
-function Base.show(io::IO, obj::Var)
-    @printf(io, "Online Variance\n")
-    @printf(io, " * Mean:     %f\n", mean(obj))
-    @printf(io, " * Variance: %f\n", var(obj))
-    @printf(io, " * N:        %d\n", nobs(obj))
-    return
-end
