--- conflicted
+++ resolved
@@ -20,8 +20,7 @@
 
 #-----------------------------------------------------------------------# state
 
-<<<<<<< HEAD
-state_names(o::Var) = [:μ, :σ², :nobs]
+statenames(o::Var) = [:μ, :σ², :nobs]
 state(o::Var) = [mean(o), var(o), nobs(o)]
 
 Base.mean(o::Var) = o.μ
@@ -41,39 +40,8 @@
     return
 end
 
-#-----------------------------------------------------------------------------#
-#------------------------------------------------------------------------# Base
-=======
-statenames(o::Var) = [:μ, :σ², :nobs]
-state(o::Var) = [mean(o), var(o), nobs(o)]
-
-Base.mean(o::Var) = o.μ
-Base.var(o::Var) = (n = nobs(o); (n < 2 ? 0. : o.biasedvar * n / (n - 1)))
-
-#---------------------------------------------------------------------# update!
-
-
-function update!(o::Var, y::Float64)
-    n = nobs(o)
-    λ = weight(o)
-    μ = mean(o)
-
-    o.μ = smooth(μ, y, λ)
-    o.biasedvar = smooth(o.biasedvar, (y - μ) * (y - mean(o)), λ)
-    o.n += 1
-    return
-end
->>>>>>> 67598541
-
 Base.copy(o::Var) = Var(o.μ, o.biasedvar, o.n, o.weighting)
 
-<<<<<<< HEAD
-=======
-#------------------------------------------------------------------------# Base
-
-Base.copy(o::Var) = Var(o.μ, o.biasedvar, o.n, o.weighting)
-
->>>>>>> 67598541
 # NOTE:
 function Base.empty!(o::Var)
     o.μ = 0.
