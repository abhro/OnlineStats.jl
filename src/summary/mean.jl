--- conflicted
+++ resolved
@@ -18,22 +18,12 @@
 
 #-----------------------------------------------------------------------# state
 
-<<<<<<< HEAD
-state_names(o::Mean) = [:μ, :nobs]
-=======
 statenames(o::Mean) = [:μ, :nobs]
->>>>>>> 67598541
 state(o::Mean) = [mean(o), nobs(o)]
 
 Base.mean(o::Mean) = o.μ
 
 #---------------------------------------------------------------------# update!
-
-<<<<<<< HEAD
-update!{T<:Real}(o::Mean, y::Vector{T}) = (for yi in y; update!(o, yi); end)
-=======
-# update!{T<:Real}(o::Mean, y::Vector{T}) = (for yi in y; update!(o, yi); end)
->>>>>>> 67598541
 
 function update!(o::Mean, y::Float64)
     o.μ = smooth(o.μ, y, weight(o))
