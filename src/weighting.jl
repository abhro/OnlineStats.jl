--- conflicted
+++ resolved
@@ -4,16 +4,6 @@
 weight(o::OnlineStat, numUpdates::Int = 1) = weight(weighting(o), nobs(o), numUpdates)
 
 
-<<<<<<< HEAD
-
-abstract Weighting
-
-weighting(o) = o.weighting
-weight(o::OnlineStat, numUpdates::Int = 1) = weight(weighting(o), nobs(o), numUpdates)
-
-
-=======
->>>>>>> 67598541
 smooth{T}(avg::T, v::T, λ::Float64) = λ * v + (1 - λ) * avg
 
 
