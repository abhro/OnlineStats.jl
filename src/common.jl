--- conflicted
+++ resolved
@@ -16,26 +16,6 @@
     snames = statenames(o)
     svals = state(o)
 
-<<<<<<< HEAD
-    # @printf(io, "Online %s\n", string(typeof(o)))
-    println(io, "Online ", string(typeof(o)))
-    # for i in 1:length(snames)
-    for (i, sname) in enumerate(snames)
-        @printf(io, " * %s:  %f\n", sname, svals[i])
-    end
-    # @printf(io, " * nobs:  %d\n", nobs(o))
-end
-
-# NOTE: I'm assuming the goal is to create a table like:
-
-# μ    |   σ²   |  n
-# ---------------------
-# 1.0  |   2.0  |  5
-# 1.5  |   2.1  |  10
-# 1.6  |   2.2  |  15
-
-DataFrame(o::ScalarStat) = DataFrame(state(o), statenames(o))
-=======
     println(io, "Online ", string(typeof(o)))
     for (i, sname) in enumerate(snames[1 : end - 1])
         @printf(io, " * %s:  %f\n", sname, svals[i])
@@ -53,6 +33,5 @@
     df = convert(DataFrame, state(o)')
     names!(df, statenames(o))
 end
->>>>>>> 67598541
 
 Base.push!(df::DataFrame, o::ScalarStat) = push!(df, state(o))