--- conflicted
+++ resolved
@@ -44,12 +44,10 @@
     FitExponential,
     FitGamma,
     FitMultinomial,
-<<<<<<< HEAD
-    OnlineFLS,
-=======
     FitMvNormal,
     FitNormal,
->>>>>>> acfef66b
+    
+    OnlineFLS,
 
     # functions
     nobs,
