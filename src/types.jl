#------------------------------------------------------------------# OnlineStat
abstract OnlineStat

# Possibly multiple parameters that are all scalars
abstract ScalarStat <: OnlineStat
<<<<<<< HEAD

# may include scalar and vector parameters
abstract VectorStat <: OnlineStat

# Estimation of parametric distribution
abstract DistributionStat <: OnlineStat



typealias VecF Vector{Float64}
typealias MatF Vector{Float64}
=======
>>>>>>> 77c88fbc
<|MERGE_RESOLUTION|>--- conflicted
+++ resolved
@@ -3,17 +3,10 @@
 
 # Possibly multiple parameters that are all scalars
 abstract ScalarStat <: OnlineStat
-<<<<<<< HEAD
 
 # may include scalar and vector parameters
 abstract VectorStat <: OnlineStat
 
-# Estimation of parametric distribution
-abstract DistributionStat <: OnlineStat
-
-
 
 typealias VecF Vector{Float64}
-typealias MatF Vector{Float64}
-=======
->>>>>>> 77c88fbc
+typealias MatF Vector{Float64}