
module OPCATEST

import OnlineStats

using FactCheck

# test for roughly equal with offline algorithm?
# using MultivariateStats

FactCheck.clear_results()  # TODO: remove



const ewgt = OnlineStats.ExponentialWeighting(500)

#-----------------------------------------------------------------------

function getsampledata_pca(n, d, k, σx, σpc)

	# "true" values for k principal components... scaled by 10, 9, ..., 1
	Z = (collect(k:-1:1) * σpc)' .* randn(n,k)
	Z = svd(Z)[1]  # ensure latent vectors are orthogonal
	Z = Z ./ std(Z,1)

<<<<<<< HEAD
function getsampledata(; n = 1000, d = 50, k = 10, σx = 0.3, σpc = 1.0)

=======
>>>>>>> 9c745c62
	# "true" loading matrix
	V = rand(k, d)
	# V = ones(k,d)

	# generate sample X matrix built from k principal components and errors
	X = Z * V + σx * randn(n,d)

	V, Z, X
end

function getsampledata_pls(n, d, k, σx, σpc, σy)
	V, Z, X = getsampledata_pca(n, d, k, σx, σpc)

	# generate y from the last 2 columns of Z
	yV = rand(2)
	y = Z[:,end-1:end] * yV + σy * randn(n)

	V, Z, X, yV, y
end



#-----------------------------------------------------------------------

function dopca(X, k)
	pca = OnlineStats.OnlinePCA(X, k, ewgt)
	OnlineStats.tracedata(pca, 1, X)
end



function testpca(; n = 1000, d = 50, k = 10, σx = 0.3, σpc = 1.0)
	# check that a system exactly specified by X = ZV, when given X and the correct dimension k,
	# can produce an arbitrarily-scaled version of V and Z
	V, Z, X = getsampledata_pca(n, d, k, σx, σpc)
	pca = OnlineStats.OnlinePCA(X, k, ewgt)

	# regress each row of V on pca.V to find the "arbitrary scalars"
	# b = pca.V' \ V'
	b = Float64[(pca.V[i,:]' \ V[i,:]')[1] for i in 1:k]

	# find the error between the true and estimated V, as a pct of V
	err = (V - b .* pca.V) ./ V

	# check this error is small
	@fact norm(err) => roughly(0.0, atol=1e-10)  "testpca($σx, $k)"

	n, d, k, σx, σpc, V, Z, X, pca, b, err
end



function testpls(; n = 1000, d = 50, l = 20, k = 10, δ = 0.99, σx = 0.3, σpc = 1.0, σy = 1.0)
	
	V, Z, X, yV, y = getsampledata_pls(n, d, k, σx, σpc, σy)
	pls = OnlineStats.OnlinePLS(d, l, k, δ, ewgt)

	# TODO: tests
end



#-----------------------------------------------------------------------

function dopca_checks()
	context("pca_checks") do

		# note: this should be almost exact
		testpca(σx = 0.0, k = 1)

		# note: this isn't very close... should it be??
		# testpca(σx = 0.0, k = 2)

	end
end


function dopls_checks()
	context("pls_checks") do

		# note: this should be almost exact
		testpls(σx = 0.0, k = 4)

	end
end




#-----------------------------------------------------------------------


function opca_test()

	facts("Test OnlinePCA") do


		# ***

		sev = OnlineStats.log_severity()
		OnlineStats.log_severity(OnlineStats.ERROR)  # turn off most logging


		dopca_checks()
		dopls_checks()


		# put logging back the way it was
		OnlineStats.log_severity(sev)

	end

	FactCheck.exitstatus()
end


end
<|MERGE_RESOLUTION|>--- conflicted
+++ resolved
@@ -4,10 +4,6 @@
 import OnlineStats
 
 using FactCheck
-
-# test for roughly equal with offline algorithm?
-# using MultivariateStats
-
 FactCheck.clear_results()  # TODO: remove
 
 
@@ -23,11 +19,6 @@
 	Z = svd(Z)[1]  # ensure latent vectors are orthogonal
 	Z = Z ./ std(Z,1)
 
-<<<<<<< HEAD
-function getsampledata(; n = 1000, d = 50, k = 10, σx = 0.3, σpc = 1.0)
-
-=======
->>>>>>> 9c745c62
 	# "true" loading matrix
 	V = rand(k, d)
 	# V = ones(k,d)
