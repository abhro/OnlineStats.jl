--- conflicted
+++ resolved
@@ -6,61 +6,12 @@
 
 
 facts("Variance") do
-<<<<<<< HEAD
     context("Variance") do
         n1, n2 = rand(1:1_000_000, 2)
         n = n1 + n2
         x1 = rand(n1)
         x2 = rand(n2)
         x = [x1; x2]
-=======
-    n1, n2 = rand(1:1_000_000, 2)
-    n = n1 + n2
-    x1 = rand(n1)
-    x2 = rand(n2)
-    x = [x1; x2]
-
-    o = Variance(x1)
-    @fact o.μ => roughly(mean(x1))
-    @fact o.biasedvar => roughly(var(x1) * ((n1 -1) / n1), 1e-8)
-    @fact o.n => n1
-
-    update!(o, x2)
-    @fact o.μ => roughly(mean(x))
-    @fact o.biasedvar => roughly(var(x) * ((n -1) / n), 1e-8)
-    @fact o.n => n
-
-    o1 = Variance(x1)
-    o2 = Variance(x2)
-    o3 = merge(o1, o2)
-    merge!(o1, o2)
-    @fact o1.n => o3.n
-    @fact o1.μ => roughly(o3.μ)
-    @fact o1.biasedvar => roughly(o3.biasedvar)
-
-    @fact mean(x) => roughly(mean(o1))
-    @fact var(x) => roughly(var(o1), 1e-8) "might need special batch update for Variance?"
-
-
-    o = Variance()
-    @fact o.μ => 0.0
-    @fact o.biasedvar => 0.0
-    @fact o.n => 0
-    @fact nobs(o) => 0
-    @fact mean(o) => 0.0
-    @fact var(o) => 0.0
-    @fact statenames(o) => [:μ, :σ², :nobs]
-    @fact state(o) => Any[mean(o), var(o), nobs(o)]
-    update!(o, x1)
-    @fact mean(o) => roughly(mean(x1))
-    @fact var(o)  => roughly(var(x1))
-    @fact o.n => n1
-    o1 = copy(o)
-    @fact mean(o1) => roughly(mean(x1))
-    @fact var(o1) => roughly(var(x1))
-    @fact o.n => n1
-    @fact nobs(o) => n1
->>>>>>> e5261760
 
         o = Variance(x1)
         @fact o.μ => roughly(mean(x1))
@@ -105,9 +56,10 @@
     end
 
     context("Variances") do
-        n, p = rand(1:1_000_000, 2)
+        n = rand(1:1_000_000)
+        p = rand(2:100)
         x1 = rand(n, p)
-        o = Variance(x1)
+        o = Variances(x1)
         @fact statenames(o) => [:μ, :σ², :nobs]
         @fact state(o) => Any[mean(o), var(o), nobs(o)]
         @fact var(o) => roughly(vec(var(x1, 1)), )
