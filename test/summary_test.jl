--- conflicted
+++ resolved
@@ -15,10 +15,6 @@
     x1 = rand(n1)
     x2 = rand(n2)
     x = vcat(x1, x2)
-<<<<<<< HEAD
-
-=======
->>>>>>> 223d142f
 
     o = Summary(x1)
     @fact o.var.μ => roughly(mean(x1))
