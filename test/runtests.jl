module OnlineStatsTests
using OnlineStats, Test, Statistics, Random, LinearAlgebra, Dates
# using Plots
O = OnlineStats
import StatsBase: countmap, fit, Histogram
import DataStructures: OrderedDict, SortedDict

const y = randn(1000)
const y2 = randn(1000)
const x = randn(1000, 5)
const x2 = randn(1000, 5)
const z = Complex.(randn(10000, 5), randn(10000, 5))
const z2 = Complex.(randn(10000, 5), randn(10000, 5))
#-----------------------------------------------------------------------# Custom Printing
@info("Custom Printing")
for stat in [
        BiasVec([1,2,3])
        Bootstrap(Mean())
        CallFun(Mean(), println)
        FastNode(5)
        FastTree(5)
        FastForest(5)
        FTSeries(Variance())
        3Mean()
        HyperLogLog(10)
        LinRegBuilder(4)
        NBClassifier(5, Float64)
        ProbMap(Int)
        P2Quantile(.5)
        Series(Mean())
        StatLearn(5)
        ]
    println("  > ", stat)
end

#-----------------------------------------------------------------------# test helpers

function test_merge(o, y1, y2, compare = ≈; kw...)
    o2 = copy(o)
    fit!(o, y1)
    fit!(o2, y2)
    merge!(o, o2)
    fit!(o2, y1)
    for (v1, v2) in zip(value(o), value(o2))
        result = compare(v1, v2; kw...)
        result || @warn("Test Merge Failure: $v1 != $v2")
        @test result
    end
    @test nobs(o) == nobs(o2) == nrows(y1) + nrows(y2)
end

function test_exact(o, y, fo, fy::Function, compare = ≈; kw...)
    fit!(o, y)
    for (v1, v2) in zip(fo(o), fy(y))
        result = compare(v1, v2; kw...)
        result || @warn("Test Exact Failure: $v1 != $v2")
        @test result
    end
    @test nobs(o) == nrows(y)
end
function test_exact(o, y, fo, fy, compare = ≈; kw...)
    fit!(o, y)
    for (v1, v2) in zip(fo(o), fy)
        result = compare(v1, v2; kw...)
        result || @warn("Test Exact Failure: $v1 != $v2")
        @test result
    end
    @test nobs(o) == nrows(y)
end

nrows(v::O.VectorOb) = length(v)
nrows(m::AbstractMatrix) = size(m, 1)
nrows(t::Tuple) = length(t[2])
nrows(y::Base.Iterators.Zip2) = length(y)


#-----------------------------------------------------------------------# utils
println("\n\n")
@info("Testing Utils")
@testset "utils" begin
    @test O._dot((1,2,3), (4,5,6)) == sum([1,2,3] .* [4,5,6])
    @test length(BiasVec((1,2,3))) == 4
    @test size(BiasVec([1,2,3])) == (4,)
    @test Base.IndexStyle(BiasVec{Float64, Vector{Float64}}) == IndexLinear()
end


println("\n\n")
@info("Testing Stats")
#-----------------------------------------------------------------------# AutoCov
@testset "AutoCov" begin
    test_exact(AutoCov(10), y, autocov, autocov(y, 0:10))
    test_exact(AutoCov(10), y, autocor, autocor(y, 0:10))
    test_exact(AutoCov(10), y, nobs, length)
end
#-----------------------------------------------------------------------# Bootstrap
@testset "Bootstrap" begin
    o = fit!(Bootstrap(Mean(), 100, [1]), y)
    @test all(value.(o.replicates) .== value(o.stat))
    @test length(confint(o)) == 2
end
#-----------------------------------------------------------------------# CallFun
@testset "CallFun" begin
    test_merge(CallFun(Mean(), x->nothing), y, y2)
    test_exact(CallFun(Mean(), x->nothing), y, value, mean)
end
#-----------------------------------------------------------------------# CountMap
@testset "CountMap" begin
    test_exact(CountMap(Int), rand(1:10, 100), nobs, length, ==)
    test_exact(CountMap(Int), rand(1:10, 100), o->sort(value(o)), x->sort(countmap(x)), ==)
    test_exact(CountMap(Int), [1,2,3,4], o->O.pdf(o,1), x->.25, ==)
    test_merge(CountMap(SortedDict{Bool, Int}()), rand(Bool, 100), rand(Bool, 100), ==)
    test_merge(CountMap(SortedDict{Bool, Int}()), trues(100), falses(100), ==)
    test_merge(CountMap(SortedDict{Int, Int}()), rand(1:4, 100), rand(5:123, 50), ==)
    test_merge(CountMap(SortedDict{Int, Int}()), rand(1:4, 100), rand(5:123, 50), ==)
    test_merge(CountMap(SortedDict{String,Int}()), rand(["A","B"], 100), rand(["A","C"], 100), ==)
    o = fit!(CountMap(Int), [1,2,3,4])
    # @test all([1,2,3,4] .∈ keys(o.value))
    @test probs(o) == fill(.25, 4)
    @test probs(o, 7:9) == zeros(3)
end
#-----------------------------------------------------------------------# CovMatrix
@testset "CovMatrix" begin
    test_exact(CovMatrix(Float64, 5), x, var, x -> var(x, dims=1))
    test_exact(CovMatrix(5), x, var, x -> var(x, dims=1))
    test_exact(CovMatrix(), x, std, x -> std(x, dims=1))
    test_exact(CovMatrix(5), x, mean, x -> mean(x, dims=1))
    test_exact(CovMatrix(), x, cor, cor)
    test_exact(CovMatrix(5), x, cov, cov)
    test_exact(CovMatrix(), x, o->cov(o; corrected=false), cov(x, dims=1, corrected=false))
    a = fit!(CovMatrix(), x)
    b = fit!(CovMatrix(), x2)
    c = merge(a, b)
    if any(isnan, value(c))
        @warn "Covariance value is NaN" a b c
    end
    test_merge(CovMatrix(), x, x2)
<<<<<<< HEAD
    # Complex values
=======
    # Complex values (nondeterministic failures...)
    # z = Complex.(randn(10000, 5), randn(10000, 5))
    # z2 = Complex.(randn(10000, 5), randn(10000, 5))
>>>>>>> 6bf4edc9
    # test_exact(CovMatrix(Complex{Float64}, 5), z, var, z -> var(z, dims=1))
    # test_exact(CovMatrix(Complex{Float64}, 5), z, var, z -> var(z, dims=1))
    # test_exact(CovMatrix(Complex{Float64}), z, std, z -> std(z, dims=1))
    # test_exact(CovMatrix(Complex{Float64}, 5), z, mean, z -> mean(z, dims=1))
    # test_exact(CovMatrix(Complex{Float64}), z, cor, cor)
    # test_exact(CovMatrix(Complex{Float64}, 5), z, cov, cov)
    # test_exact(CovMatrix(Complex{Float64}), z, o->cov(o; corrected=false), cov(z, dims=1, corrected=false))
    # test_merge(CovMatrix(Complex{Float64}), z, z2)
end
#-----------------------------------------------------------------------# CStat
@testset "CStat" begin
    data = y + y2 * im
    data2 = y2 + y * im
    test_exact(CStat(Mean()), data, o->value(o)[1], mean(y))
    test_exact(CStat(Mean()), data, o->value(o)[2], mean(y2))
    test_exact(CStat(Mean()), data, nobs, length, ==)
    test_merge(CStat(Mean()), y, y2)
    test_merge(CStat(Mean()), data, data2)
end
#-----------------------------------------------------------------------# Diff
@testset "Diff" begin
    test_exact(Diff(), y, value, y -> y[end] - y[end-1])
    o = fit!(Diff(Int), 1:10)
    @test diff(o) == 1
    @test last(o) == 10
end
#-----------------------------------------------------------------------# Extrema
@testset "Extrema" begin
    test_exact(Extrema(), y, extrema, extrema, ==)
    test_exact(Extrema(), y, maximum, maximum, ==)
    test_exact(Extrema(), y, minimum, minimum, ==)
    test_exact(Extrema(Int), rand(Int, 100), minimum, minimum, ==)
    test_merge(Extrema(), y, y2, ==)
end
#-----------------------------------------------------------------------# FastNode
@testset "FastNode" begin
    data = (x,rand(1:3,1000))
    data2 = (x,rand(1:3,1000))
    Y = vcat(data, data2)
    o = fit!(FastNode(5, 3), data)
    o2 = fit!(FastNode(5, 3), data2)
    merge!(o, o2)
    fit!(o2, data)
    for k in 1:3, j in 1:5
        @test value(o.stats[k][j])[1] ≈ value(o2.stats[k][j])[1]
        @test value(o.stats[k][j])[2] ≈ value(o2.stats[k][j])[2]
    end
    @test length(o[1]) == 3
    pvec = [mean(data[2] .== 1), mean(data[2] .== 2), mean(data[2] .== 3)]
    test_exact(FastNode(5, 3), data, probs, pvec)
    test_exact(FastNode(5, 3), data, nobs, 1000)
    test_exact(FastNode(5, 3), data, O.nkeys, 3)
    test_exact(FastNode(5, 3), data, O.nvars, 5)
    @test classify(o) ∈ [1, 2, 3]
end
#-----------------------------------------------------------------------# FastTree
@testset "FastTree" begin
    X, Y = O.fakedata(FastNode, 10^4, 10)
    o = fit!(FastTree(10; splitsize=100), (X,Y))
    @test classify(o, X[1,:]) ∈ [1, 2]
    @test all(0 .< classify(o, X) .< 3)
    @test O.nkeys(o) == 2
    @test O.nvars(o) == 10
    @test mean(classify(o, X) .== Y) > .5
    test_exact(FastTree(10), (X[1,:],Y[1]), length, 1)

    # Issue 116
    Random.seed!(218)
    X,Y = OnlineStats.fakedata(FastNode, 10^4, 1)
    fit!(FastTree(1, splitsize=100),(X,Y))
end
#-----------------------------------------------------------------------# FastForest
@testset "FastForest" begin
    X, Y = O.fakedata(FastNode, 10^4, 10)
    o = fit!(FastForest(10; splitsize=500, λ = .7), (X, Y))
    @test classify(o, randn(10)) in 1:2
    @test mean(classify(o, X) .== Y) > .5
end
#-----------------------------------------------------------------------# Fit[Dist]
@testset "Fit[Dist]" begin
@testset "FitBeta" begin
    test_merge(FitBeta(), rand(10), rand(10))
    @test value(FitBeta()) == (1.0, 1.0)
end
@testset "FitCauchy" begin
    test_exact(FitCauchy(), y, value, y->(0,1), atol = .5)
    test_merge(FitCauchy(), y, y2, atol = .5)
    @test value(FitCauchy()) == (0.0, 1.0)
end
@testset "FitGamma" begin
    test_merge(FitGamma(), y, y2)
    @test value(FitGamma()) == (1.0, 1.0)
end
@testset "FitLogNormal" begin
    test_merge(FitLogNormal(), exp.(y), exp.(y2))
    @test value(FitLogNormal()) == (0.0, 1.0)
end
@testset "FitNormal" begin
    test_merge(FitNormal(), y, y2)
    test_exact(FitNormal(), y, value, (mean(y), std(y)))
    test_exact(FitNormal(), y, mean, mean(y))
    test_exact(FitNormal(), y, var, var(y))
    test_exact(FitNormal(), y, std, std(y))
    @test value(FitNormal()) == (0.0, 1.0)
    # pdf and cdf
    o = fit!(FitNormal(), [-1, 0, 1])
    @test O.pdf(o, 0.0) ≈ 0.3989422804014327
    @test O.pdf(o, -1.0) ≈ 0.24197072451914337
    @test O.cdf(o, 0.0) ≈ 0.5
    @test ≈(O.cdf(o, -1.0), 0.15865525393145702; atol=.001)
end
@testset "FitMultinomial" begin
    o = FitMultinomial(5)
    @test value(o)[2] == ones(5) / 5
    data = [1 2 3 4 5; 1 2 3 4 5]
    test_exact(o, data, o->value(o)[2], collect(2:2:10) ./ sum(data))
    test_merge(FitMultinomial(3), rand(1:4, 10, 3), rand(2:7, 11, 3))
end
@testset "FitMvNormal" begin
    test_merge(FitMvNormal(2), [y y2], [y2 y])
    @test value(FitMvNormal(2)) == (zeros(2), Matrix(I, 2, 2))
end
end
#-----------------------------------------------------------------------# FTSeries
@testset "FTSeries" begin
    test_merge(FTSeries(Mean(), Variance(); transform = abs), y, y2)
    test_exact(FTSeries(Mean(); transform=abs), y, o->value(o)[1], mean(abs, y))
    data = [-1, 1, 2]
    o = fit!(FTSeries(Mean(); filter = x->x>0), data)
    @test o.nfiltered == 1
    @test nobs(o) == 2
end
#-----------------------------------------------------------------------# Group
@testset "Group" begin
    o = Group(Mean(), Mean(), Mean(), Variance(), Variance())
    @test o[1] == first(o) == Mean()
    @test o[5] == last(o) == Variance()

    test_exact(o, x, values, vcat(mean(x, dims=1)[1:3], var(x, dims=1)[4:5]))
    test_exact(5Mean(), x, values, mean(x, dims=1))
    test_exact(5Variance(), x, values, var(x, dims=1))

    o2 = Group(m1=Mean(), m2=Mean(), m3=Mean(), m4=Mean(), m5=Mean())
    test_exact(copy(o2), x, values, mean(x, dims=1))
    test_merge(o2, x, x2, (a,b) -> value(a) ≈ value(b))

    test_merge(Group(Mean(),Variance(),Sum(),Moments(),Mean()), x, x2, (a,b) -> value(a) ≈ value(b))
    test_merge(5Mean(), x, x2, (a,b) -> value(a) ≈ value(b))
    test_merge(5Variance(), x, x2, (a,b) -> value(a) ≈ value(b))
    @test 5Mean() == 5Mean()

    g = fit!(5Mean(), x)
    @test length(g) == 5
    for (i, oi) in enumerate(g)
        @test value(oi) ≈ mean(x[:, i])
    end
end
#-----------------------------------------------------------------------# Group
@testset "GroupBy" begin
    o = GroupBy{Int}(Mean())
    fit!(o, zip([1,1,2,2], 1:4))
    @test value(value(o)[1]) ≈ 1.5
    @test value(value(o)[2]) ≈ 3.5
end
#-----------------------------------------------------------------------# HeatMap
@testset "HeatMap" begin 
    test_merge(HeatMap(-5:.1:5, -5:.1:5), x[:, 1:2], x2[:, 1:2])
end

#-----------------------------------------------------------------------# Hist
@testset "Hist" begin
    test_merge(Hist(-5:.1:5), y, y2)
    @testset "Compare with StatsBase.Histogram" begin
        for edges in (-5:5, collect(-5:5), [-5, -3.5, 0, 1, 4, 5.5])
            for data in (y, -6:.75:6)
                h1 = fit(Histogram, data, edges, closed = :left)
                test_exact(Hist(edges, Number; closed=false), data, o -> o.counts, y -> h1.weights)
                h2 = fit(Histogram, data, edges, closed = :right)
                test_exact(Hist(edges, Number; left=false, closed=false), data, o -> o.counts, y -> h2.weights)
            end
        end
    end 
    test_exact(Hist(-5:.1:5), y, extrema, extrema, atol=.2)
    test_exact(Hist(-5:.1:5), y, mean, mean, atol=.2)
    test_exact(Hist(-5:.1:5), y, nobs, length)
    test_exact(Hist(-5:.1:5), y, var, var, atol=.2)
    test_merge(Hist(-5:.1:5), y, y2)
    # merge unequal bins
    r1, r2 = -5:.2:5, -5:.1:5
    @test merge!(fit!(Hist(r1), y), fit!(Hist(r2), y2)) == fit!(Hist(r1), vcat(y, y2))
    @test O.pdf(fit!(Hist(-5:.1:5), y), 0) > 0
    @test O.pdf(fit!(Hist(-5:.1:5), y), 100) == 0
end
#-----------------------------------------------------------------------# KHist
@testset "KHist" begin
    test_exact(KHist(1000), y, mean, mean)
    test_exact(KHist(1000), y, nobs, length)
    test_exact(KHist(1000), y, var, var)
    test_exact(KHist(1000), y, median, median)
    test_exact(KHist(1000), y, quantile, quantile)
    test_exact(KHist(1000), y, std, std)
    test_exact(KHist(1000), y, extrema, extrema, ==)
    test_merge(KHist(2000), y, y2)
    test_merge(KHist(1), y, y2)
    test_merge(KHist(2000, Float32), Float32.(y), Float32.(y2))

    data = randn(10_000)

    test_exact(KHist(100), data, o->O.pdf(o, -10), 0.0)
    test_exact(KHist(100), data, o->O.pdf(o,0), 0.3989422804014327, atol=.2)
    test_exact(KHist(100), data, o->O.pdf(o, 10), 0.0)

    test_exact(KHist(100), data, o->O.cdf(o,-10), 0)
    test_exact(KHist(100), data, o->O.cdf(o,0), .5, atol=.1)
    test_exact(KHist(100), data, o->O.cdf(o,10), 1)

    @test KHist(10) == KHist(10)
end

#-----------------------------------------------------------------------# HyperLogLog
@testset "HyperLogLog" begin
    test_exact(HyperLogLog(12), y, value, y->length(unique(y)), atol=50)
    test_merge(HyperLogLog(4), y, y2)
end
#-----------------------------------------------------------------------# IndexedPartition
@testset "IndexedPartition" begin
    o = IndexedPartition(Float64, Mean())
    fit!(o, [y y2])
end
#-----------------------------------------------------------------------# KMeans
@testset "KMeans" begin
    o = fit!(KMeans(5,2), x)
end
#-----------------------------------------------------------------------# LinReg
@testset "LinReg" begin
    test_exact(LinReg(), (x,y), value, x\y)
    test_merge(LinReg(), (x,y), (x2,y2))
    # ridge
    o = fit!(LinReg(), (x,y))
    @test coef(o) ≈ x \ y
    @test coef(o, .1) ≈ (x'x + 100 * I) \ x'y
    λ = rand(5)
    @test coef(o, λ) ≈ (x'x + 1000 * Diagonal(λ)) \ x'y
    @test predict(o, x) == x * o.β
    @test predict(o, x[1,:]) == dot(o.β, x[1, :])
end
@testset "LinRegBuilder" begin
    test_merge(LinRegBuilder(), [x y], [x2 y2])
    test_exact(LinRegBuilder(), [x y], o->coef(o,y=6), [x ones(length(y))] \ y)
    o = fit!(LinRegBuilder(), [y x])
    @test coef(o, .1; bias=false) ≈ (x'x + 100 * I) \ x'y
    λ = rand(5)
    @test coef(o, λ; bias=false) ≈ (x'x + 1000 * Diagonal(λ)) \ x'y
end
#-----------------------------------------------------------------------# Mean
@testset "Mean" begin
    test_exact(Mean(), y, mean, mean)
    test_merge(Mean(), y, y2)
end
#-----------------------------------------------------------------------# ML
@testset "ML" begin
    o = OnlineStats.preprocess(eachrow(x))
    for i in 1:5
        @test o.group[i] isa OnlineStats.Numerical
    end
    o = OnlineStats.preprocess(eachrow(rand(Bool, 100, 2)))
    for i in 1:2
        @test o.group[i] isa OnlineStats.Categorical
    end
    o = OnlineStats.preprocess(eachrow(rand(1:5, 100, 5)), 3=>OnlineStats.Categorical(Int))
    @test o.group[3] isa OnlineStats.Categorical
    @test o.group[1] isa OnlineStats.Numerical
end
#-----------------------------------------------------------------------# Moments
@testset "Moments" begin
    test_exact(Moments(), y, value, [mean(y), mean(y .^ 2), mean(y .^ 3), mean(y .^4) ])
    test_exact(Moments(), y, skewness, skewness, atol = .1)
    test_exact(Moments(), y, kurtosis, kurtosis, atol = .1)
    test_exact(Moments(), y, mean, mean)
    test_exact(Moments(), y, var, var)
    test_exact(Moments(), y, std, std)
    test_merge(Moments(), y, y2)
end
#-----------------------------------------------------------------------# Mosaic
@testset "Mosaic" begin
    test_merge(Mosaic(Int,Int), rand(1:5, 100, 2), rand(1:5, 100, 2), ==)
end
#-----------------------------------------------------------------------# MovingTimeWindow
@testset "MovingTimeWindow" begin
    dates = Date(2010):Day(1):Date(2011)
    data = 1:length(dates)
    o = MovingTimeWindow(Day(4); timetype=Date, valtype=Int)
    test_exact(copy(o), zip(dates, data), value, Pair.(dates[end-4:end], data[end-4:end]), ==)
    test_merge(o, zip(dates[1:2], data[1:2]), zip(dates[3:4], data[3:4]), ==)
end
#-----------------------------------------------------------------------# MovingWindow
@testset "MovingWindow" begin
    test_exact(MovingWindow(10,Int), 1:12, value, 3:12)
    for i in 1:10
        test_exact(MovingWindow(10,Int), 1:12, o -> o[i], i + 2)
    end
end
#-----------------------------------------------------------------------# NBClassifier
@testset "NBClassifier" begin
    X, Y = randn(1000, 5), rand(Bool, 1000)
    X2, Y2 = randn(1000, 5), rand(Bool, 1000)
    o = fit!(NBClassifier(5, Bool), (X,Y))
    merge!(o, fit!(NBClassifier(5, Bool), (X2,Y2)))
    @test nobs(o) == 2000
    @test length(probs(o)) == 2
    @test sum(predict(o, x[1,:])) ≈ 1
    @test classify(o, x[1, :]) || !classify(o, x[1, :])
    @test OnlineStats.nvars(o) == 5
    @test OnlineStats.nkeys(o) == 2
    @test length(o[2]) == 2
end
#-----------------------------------------------------------------------# OrderStats
@testset "OrderStats" begin
    test_merge(OrderStats(100), y, y2)
    test_exact(OrderStats(1000), y, value, sort, ==)
    test_exact(OrderStats(1000), y, quantile, quantile)
end
#-----------------------------------------------------------------------# Partition
@testset "Partition" begin
    test_exact(Partition(Mean()), y, nobs, length)
    # merging
    o = fit!(Partition(Mean(), 1000), y)
    o2 = fit!(Partition(Mean(), 1000), y2)
    merge!(o, o2)
    fit!(o2, y)
    @test nobs(o) == nobs(o2)
    @test all(nobs.(o.parts) .== nobs.(o2.parts))
    for i in 1:5
        @test value(o.parts[i]) ≈ value(o2.parts[500 + i])
    end
end
#-----------------------------------------------------------------------# ProbMap
@testset "ProbMap" begin
    test_exact(ProbMap(Float64), y, o->sort(collect(keys(o.value))), sort(y))
    # merge
    data, data2 = rand(1:4, 100), rand(1:4, 100)
    o = fit!(ProbMap(Int), data)
    o2 = fit!(ProbMap(Int), data2)
    merge!(o, o2)
    fit!(o2, data)
    @test sort(collect(keys(o.value))) == sort(collect(keys(o2.value)))
    test_exact(ProbMap(Int), [1,1,2,2,3,3,4,4], probs, fill(.25, 4))
    test_exact(ProbMap(Int), [1,1,2,2,3,3,4,4], o->probs(o, [1,2, 9]), [.5, .5, 0])
end
#-----------------------------------------------------------------------# Quantile
@testset "Quantile/P2Quantile" begin
    data = randn(10_000)
    data2 = randn(10_000)
    τ = .1:.1:.9
    for o in [
            Quantile(τ; alg=SGD()),
            Quantile(τ; alg=MSPI()),
            Quantile(τ; alg=OMAS()),
            Quantile(τ; alg=ADAGRAD())
            ]
        test_exact(copy(o), data, value, quantile(data,τ), atol = .5)
        test_merge(copy(o), data, data2, atol = .5)
    end
    for τi in τ
        test_exact(P2Quantile(τi), data, value, quantile(data, τi), atol = .2)
    end
end
#-----------------------------------------------------------------------# ReservoirSample
@testset "ReservoirSample" begin
    test_exact(ReservoirSample(1000), y, value, identity, ==)
    # merge
    o1 = fit!(ReservoirSample(9), y)
    o2 = fit!(ReservoirSample(9), y2)
    merge!(o1, o2)
    fit!(o2, y)
    for yi in value(o1)
        @test (yi ∈ y) || (yi ∈ y2)
    end
end
#-----------------------------------------------------------------------# Series
@testset "Series" begin
    test_merge(Series(Mean(), Variance()), y, y2)
    test_merge(Series(m=Mean(), v=Variance()), y, y2)
    test_exact(Series(Mean(), Variance()), y, o->value(o)[1], mean(y))
    test_exact(Series(m=Mean(), v=Variance()), y, o->value(o)[1], mean(y))
    test_exact(Series(Mean(), Variance()), y, o->value(o)[2], var(y))
    test_exact(Series(m=Mean(), v=Variance()), y, o->value(o)[2], var(y))
end
#-----------------------------------------------------------------------# StatHistory
@testset "StatHistory" begin
    o = fit!(StatHistory(Mean(), 10), 1:20)
    @test length(o.circbuff) == 10
    for (i, m) in enumerate(reverse(o.circbuff))
        @test nobs(m) == 10 + i
    end
end
#-----------------------------------------------------------------------# StatLearn
@testset "StatLearn" begin
    X = randn(10_000, 5)
    β = collect(-1:.5:1)
    Y = X * β + randn(10_000)
    Y2 = 2.0 .* [rand()< 1 /(1 + exp(-η)) for η in X*β] .- 1.0
    for A in [SGD(),ADAGRAD(),ADAM(),ADAMAX(),ADADELTA(),RMSPROP(),OMAS(),OMAP(),MSPI()]
        print("  > $A")
        print(": ")
        for L in [.5 * L2DistLoss()]
            print(" | $L")
            # sanity checks
            o = fit!(StatLearn(5, A, L; rate=LearningRate(.7)), (X,Y))
            @test o.loss isa typeof(L)
            @test o.alg isa typeof(A)
            any(isnan.(o.β)) && @info((L, A))
            merge!(o, copy(o))
            @test coef(o) == o.β
            @test predict(o, X) == X * o.β
            @test ≈(coef(o), β; atol=1.5)
            @test O.objective(o, X, Y) ≈ value(o.loss, Y, predict(o, X), AggMode.Mean()) + value(o.penalty, o.β, o.λ)
        end
        for L in [LogitMarginLoss(), DWDMarginLoss(1.0)]
            print(" | $L")
            o = fit!(StatLearn(5, A, L), (X,Y2))
            @test mean(Y2 .== classify(o, X)) > .5
        end
        println()
    end
end
#-----------------------------------------------------------------------# Sum
@testset "Sum" begin
    test_exact(Sum(), y, sum, sum)
    test_exact(Sum(Int), 1:100, sum, sum)
    test_merge(Sum(), y, y2)
end
#-----------------------------------------------------------------------# Variance
@testset "Variance" begin
    test_exact(Variance(), y, mean, mean)
    test_exact(Variance(), y, std, std)
    test_exact(Variance(), y, var, var)
    test_merge(Variance(), y, y2)

    # Issue 116
    @test std(Variance()) == 1
    @test std(fit!(Variance(), 1)) == 1
    @test std(fit!(Variance(), [1, 2])) == sqrt(.5)
end

#-----------------------------------------------------------------------# KahanSum
@testset "KahanSum" begin
    test_exact(KahanSum(), y, sum, sum)
    test_exact(KahanSum(Int), 1:100, sum, sum)
    test_merge(KahanSum(), y, y2)
end
#-----------------------------------------------------------------------# Mean
@testset "KahanMean" begin
    test_exact(KahanMean(), y, mean, mean)
    test_merge(KahanMean(), y, y2)
end
#-----------------------------------------------------------------------# Variance
@testset "KahanVariance" begin
    test_exact(KahanVariance(), y, mean, mean)
    test_exact(KahanVariance(), y, std, std)
    test_exact(KahanVariance(), y, var, var)
    test_merge(KahanVariance(), y, y2)

    # Issue 116
    @test std(KahanVariance()) == 1
    @test std(fit!(KahanVariance(), 1)) == 1
    @test std(fit!(KahanVariance(), [1, 2])) == sqrt(.5)
end

include("test_kahan.jl")

end #module<|MERGE_RESOLUTION|>--- conflicted
+++ resolved
@@ -135,13 +135,7 @@
         @warn "Covariance value is NaN" a b c
     end
     test_merge(CovMatrix(), x, x2)
-<<<<<<< HEAD
     # Complex values
-=======
-    # Complex values (nondeterministic failures...)
-    # z = Complex.(randn(10000, 5), randn(10000, 5))
-    # z2 = Complex.(randn(10000, 5), randn(10000, 5))
->>>>>>> 6bf4edc9
     # test_exact(CovMatrix(Complex{Float64}, 5), z, var, z -> var(z, dims=1))
     # test_exact(CovMatrix(Complex{Float64}, 5), z, var, z -> var(z, dims=1))
     # test_exact(CovMatrix(Complex{Float64}), z, std, z -> std(z, dims=1))
