--- conflicted
+++ resolved
@@ -4,73 +4,4 @@
 
 knit(OnlineStats)
 
-<<<<<<< HEAD
-import OnlineStats, Plots
-O = OnlineStats
-
-# entries for TOC
-function title(nm::Symbol, subnm::DataType, mod::Module)
-    s = replace(string(subnm), string(mod) * ".", "")
-    @sprintf "<pre>%-55s %s" "$nm" "$s</pre>"
-end
-
-function no_docs(obj)
-    Markdown.plain(Docs.doc(obj))[1:22] == "No documentation found" 
-end
-
-
-function knit(mod::Module, dest::AbstractString = Pkg.dir(string(mod), "doc/api.md");
-        intro::AbstractString = ""
-    )
-    nms = names(mod)
-    nms = setdiff(nms, [symbol(mod)])  # hack to avoid including README
-    touch(dest)
-    file = open(dest, "r+")
-
-    write(file,
-        "<!--- This file was generated at "
-        * string(now()) *
-        ".  Do not edit by hand --->\n"
-    )
-    write(file, "# API for " * string(mod) * "\n\n")
-    write(file, "# Table of Contents\n\n")
-
-    # Make TOC
-    for nm in nms
-        obj = eval(parse("$mod.$nm"))   # Get identifier (OnlineStats.AdaDelta)
-        if !no_docs(obj)                 # If there is documentation for the identifier:
-            objtype = typeof(obj)       # get type
-            if objtype == DataType      # if DataType, get supertype
-                objsuper = supertype(obj)
-                heading = title(nm, objsuper, mod)
-                write(file, "- [" * heading * "](#$(lowercase(string(nm))))\n")
-            else
-                heading = title(nm, objtype, mod)
-                write(file, "- [" * heading * "](#$(lowercase(string(nm))))\n")
-            end
-        end
-    end
-    write(file, "\n")
-
-    # Fill in docs
-    print_with_color(:blue, "The following items are included in the output file:\n")
-    for nm in nms
-        d = Docs.doc(eval(parse("$mod.$nm")))
-        if d != nothing
-            println(nm)
-            write(file, "# " * string(nm) * "\n")
-            write(file, Markdown.plain(d))
-            write(file, "\n[Top](#table-of-contents)\n")
-        end
-    end
-
-    close(file)
-end
-
-end # module
-
-
-KnitDocs.knit(OnlineStats)
-=======
-end
->>>>>>> cfdaabbc
+end